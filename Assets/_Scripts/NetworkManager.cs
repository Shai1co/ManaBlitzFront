
using Colyseus;
using Colyseus.Schema;
using Cysharp.Threading.Tasks;
using UnityEngine;
using UnityEngine.Networking;
using Newtonsoft.Json.Linq;
using System.Collections.Generic;
using System;

namespace ManaGambit
{
	public partial class NetworkManager : MonoBehaviour
	{
		private const string LogTag = "[NetworkManager]";
		private const string JoinQueuePath = "queue/join";
		private const string ConfigPath = "config";
		public static NetworkManager Instance { get; private set; }

		private static readonly Vector3 BoardSpawnOffset = new Vector3(4f, 0f, 4f);

		[SerializeField] private string serverUrl = "https://manablitz.onrender.com/";
		private string cachedEtag = null;
		private string lastConfigJson = null;

		private ColyseusClient colyseusClient;
		private ColyseusRoom<RoomState> room;
		private string lastRoomId;
		private string lastSessionId;
		private ReconnectionToken lastReconnectionToken;

		[SerializeField] private UnitConfig unitConfig;  // Assign in Inspector
		[SerializeField] private bool verboseNetworkLogging = false;
		public UnitConfig UnitConfigAsset => unitConfig;

		// Spawn orientation configuration (editable in Inspector)
		[SerializeField, Tooltip("X-axis rotation offset applied to spawned units (degrees)")]
		private float spawnRotationOffsetXDeg = 15f;
		[SerializeField, Tooltip("Yaw for units owned by local player (degrees)")]
		private float ownUnitYawDeg = 0f;
		[SerializeField, Tooltip("Yaw for enemy units (degrees)")]
		private float enemyUnitYawDeg = 180f;

		// Values captured from server
		public string MatchId { get; private set; }
		public string RulesHash { get; private set; }

		private void Awake()
		{
			if (Instance != null && Instance != this)
			{
				Destroy(this);
				return;
			}
			Instance = this;
		}

		public async UniTask<bool> FetchConfig()
		{
			if (string.IsNullOrEmpty(AuthManager.Instance.Token))
			{
				Debug.LogError($"{LogTag} Must be authenticated to fetch config");
				return false;
			}

			string url = serverUrl + ConfigPath;
			var request = new UnityWebRequest(url, "GET");
			request.downloadHandler = new DownloadHandlerBuffer();
			request.SetRequestHeader("Authorization", $"Bearer {AuthManager.Instance.Token}");
			if (!string.IsNullOrEmpty(cachedEtag))
			{
				request.SetRequestHeader("If-None-Match", cachedEtag);
			}

			var operation = request.SendWebRequest();
			await UniTask.WaitUntil(() => operation.isDone);

			Debug.Log($"{LogTag} GET {url} responseCode={(long)request.responseCode} result={request.result} error={request.error} body(len)={request.downloadHandler.text?.Length ?? 0}");
			if (request.result != UnityWebRequest.Result.Success)
			{
				Debug.LogError($"{LogTag} Fetch config failed: {request.error} (HTTP {(long)request.responseCode})");
				return false;
			}
			// Handle 304 Not Modified
			if ((long)request.responseCode == 304)
			{
				Debug.Log($"{LogTag} Config not modified (ETag match). Using cached config.");
				return !string.IsNullOrEmpty(lastConfigJson);
			}

			try
			{
				var body = request.downloadHandler.text;
				var cfg = JsonUtility.FromJson<CombinedConfig>(body);
				RulesHash = cfg.rulesHash;
				Debug.Log($"{LogTag} Config fetched. characters={(cfg.characters != null ? cfg.characters.Length : 0)}, rulesHash={RulesHash}");
				lastConfigJson = body;
				if (request.GetResponseHeaders() != null && request.GetResponseHeaders().TryGetValue("ETag", out var etag))
				{
					cachedEtag = etag;
				}
			}
			catch (Exception ex)
			{
				Debug.LogError($"{LogTag} Failed to parse /config response: {ex}\nBody: {request.downloadHandler.text}");
				return false;
			}

			return true;
		}

		public async UniTask JoinQueue(string mode = "practice")
		{
			if (string.IsNullOrEmpty(AuthManager.Instance.Token))
			{
				Debug.LogError("Must be authenticated to join queue");
				return;
			}

			string url = serverUrl + JoinQueuePath;
			var payload = new JoinQueueRequest { region = "auto", mode = mode };
			string json = JsonUtility.ToJson(payload);
			Debug.Log($"{LogTag} POST {url} body={json}");
			var request = new UnityWebRequest(url, "POST");
			byte[] body = System.Text.Encoding.UTF8.GetBytes(json);
			request.uploadHandler = new UploadHandlerRaw(body);
			request.downloadHandler = new DownloadHandlerBuffer();
			request.SetRequestHeader("Content-Type", "application/json");
			request.SetRequestHeader("Authorization", $"Bearer {AuthManager.Instance.Token}");

			var operation = request.SendWebRequest();
			await UniTask.WaitUntil(() => operation.isDone);

			Debug.Log($"{LogTag} JoinQueue responseCode={(long)request.responseCode} result={request.result} error={request.error} body={request.downloadHandler.text}");
			if (request.result != UnityWebRequest.Result.Success)
			{
				Debug.LogError($"{LogTag} Join queue failed: {request.error} (HTTP {(long)request.responseCode})");
				return;
			}

			JoinQueueResponse response;
			try
			{
				response = JsonUtility.FromJson<JoinQueueResponse>(request.downloadHandler.text);
			}
			catch (Exception ex)
			{
				Debug.LogError($"{LogTag} Failed to parse JoinQueue response: {ex}\nBody: {request.downloadHandler.text}");
				return;
			}

			// Resolve WebSocket endpoint and room information with fallbacks
			string endpoint =
				response?.reservation?.address ??
				response?.reservation?.endpoint ??
				response?.reservation?.wsEndpoint ??
				response?.endpoint ??
				response?.wsEndpoint;

			if (string.IsNullOrEmpty(endpoint))
			{
				endpoint = BuildWebSocketEndpointFromHttp(serverUrl);
				Debug.LogWarning($"{LogTag} No endpoint provided by response; derived endpoint='{endpoint}' from serverUrl='{serverUrl}'");
			}

			string roomId = response?.roomId ?? response?.reservation?.roomId ?? response?.reservation?.room?.id ?? response?.reservation?.room?.roomId;
			string joinToken = response?.reservation?.joinToken;
			MatchId = response?.matchId;
			var sessionId = response?.reservation?.sessionId;

			Debug.Log($"{LogTag} Connecting to endpoint='{endpoint}', roomId='{roomId}', reservationTokenPresent={(string.IsNullOrEmpty(joinToken) ? "false" : "true")}, sessionIdPresent={(string.IsNullOrEmpty(sessionId) ? "false" : "true")}, matchId='{MatchId}'");

			if (string.IsNullOrEmpty(endpoint))
			{
				Debug.LogError($"{LogTag} Endpoint is empty. Cannot create ColyseusClient. Body: {request.downloadHandler.text}");
				return;
			}
			if (string.IsNullOrEmpty(roomId))
			{
				Debug.LogError($"{LogTag} roomId is missing from response. Body: {request.downloadHandler.text}");
				return;
			}
			if (string.IsNullOrEmpty(joinToken) && string.IsNullOrEmpty(sessionId))
			{
				Debug.LogError($"{LogTag} Neither joinToken nor sessionId present. Body: {request.downloadHandler.text}");
				return;
			}

			Dictionary<string, object> joinOptions;
			if (!string.IsNullOrEmpty(joinToken))
			{
				// Preferred per server doc
				joinOptions = new Dictionary<string, object> { { "token", joinToken } };
			}
			else
			{
				// Fallback to Colyseus sessionId flow if token is not provided
				joinOptions = new Dictionary<string, object> { { "sessionId", sessionId } };
			}
			// Provide identifiers expected by onAuth checks
			joinOptions["userId"] = AuthManager.Instance.UserId;
			if (!string.IsNullOrEmpty(MatchId)) joinOptions["matchId"] = MatchId;

			// Prefer consuming the seat reservation directly using sessionId
			var canConsumeDirectly = response?.reservation?.room != null && !string.IsNullOrEmpty(sessionId);

			colyseusClient = new ColyseusClient(endpoint);
			// Ensure JWT is also available via _authToken query param during WS connect
			colyseusClient.Http.AuthToken = AuthManager.Instance.Token;

			if (canConsumeDirectly)
			{
				var mm = new ColyseusMatchMakeResponse
				{
					room = new ColyseusRoomAvailable
					{
						name = response.reservation.room.name,
						processId = response.reservation.room.processId,
						roomId = response.reservation.room.roomId
					},
					sessionId = sessionId
				};

				var headers = new Dictionary<string, string>
				{
					{ "Authorization", $"Bearer {AuthManager.Instance.Token}" }
				};

				room = await colyseusClient.ConsumeSeatReservation<RoomState>(mm, headers);
			}
			else
			{
				// Join by id with whatever the server expects (token/sessionId) and auth headers
				var headers = new Dictionary<string, string>
				{
					{ "Authorization", $"Bearer {AuthManager.Instance.Token}" }
				};
				room = await colyseusClient.JoinById<RoomState>(roomId, joinOptions, headers);
			}

			Debug.Log($"{LogTag} Joined room. roomId='{roomId}', sessionId='{room.SessionId}'");
			// cache for reconnects
			lastRoomId = room.RoomId;
			lastSessionId = room.SessionId;
			lastReconnectionToken = room.ReconnectionToken;
<<<<<<< HEAD
			// Log all message types for visibility during bring-up
			room.OnMessage("*", (string type) =>
			{
				Debug.Log($"{LogTag} OnMessage '*' type='{type}'");
			});
			// Typed handlers per Colyseus C# API
			room.OnMessage<StateSnapshot>("StateSnapshot", snap => { Debug.Log($"{LogTag} StateSnapshot received"); if (snap != null && snap.board != null) SetupBoard(snap.board); });
			room.OnMessage<GameEvent>("GameStart", evt => { if (evt != null && evt.data != null && evt.data.board != null) SetupBoard(evt.data.board); });
			room.OnMessage<GameEvent>("GameAboutToStart", evt => { if (evt != null && evt.data != null && evt.data.board != null) SetupBoard(evt.data.board); });
			room.OnMessage<MoveEvent>("Move", evt => { if (evt != null && evt.data != null) { HandleMove(evt.data); if (!string.IsNullOrEmpty(evt.intentId) && IntentManager.Instance != null) IntentManager.Instance.HandleIntentResponse(evt.intentId); } });
			room.OnMessage<GameEvent>("ManaUpdate", _ => { /* ignore to avoid warnings for now */ });
			// Some servers emit generic notifications on 'ServerEvent'; log and ignore
			room.OnMessage<ServerEventEnvelopeRaw>("ServerEvent", envelope =>
			{
				if (envelope == null)
				{
					Debug.LogWarning($"{LogTag} ServerEvent received null envelope");
					return;
				}
				if (verboseNetworkLogging)
				{
					Debug.Log($"{LogTag} ServerEvent type={envelope.type} intentId={envelope.intentId} tick={envelope.serverTick}");
				}
				switch (envelope.type)
				{
					case "Move":
						if (envelope.data != null)
						{
							try
							{
								var move = envelope.data.ToObject<MoveData>();
								if (move != null) { HandleMove(move); if (!string.IsNullOrEmpty(envelope.intentId) && IntentManager.Instance != null) IntentManager.Instance.HandleIntentResponse(envelope.intentId); }
							}
							catch (System.Exception ex)
							{
								Debug.LogWarning($"{LogTag} Failed to parse ServerEvent.Move: {ex.Message}");
							}
						}
						break;
					case "UseSkill":
						// Start wind-up visuals on the attacking unit if present
						try
						{
							var use = envelope.data != null ? envelope.data.ToObject<UseSkillData>() : null;
							if (use != null && !string.IsNullOrEmpty(use.unitId))
							{
								var unit = GameManager.Instance.GetUnitById(use.unitId);
								if (unit != null)
								{
									// Face target cell and enter wind-up state; animation decides visuals
									unit.Attack(new Vector2Int(use.target?.cell?.x ?? unit.CurrentPosition.x, use.target?.cell?.y ?? unit.CurrentPosition.y));
								}
							}
						}
						catch (System.Exception) { /* ignore */ }
						break;
					case "UseSkillResult":
						try
						{
							var res = envelope.data != null ? envelope.data.ToObject<UseSkillResultData>() : null;
							if (res != null && res.targets != null)
							{
								for (int i = 0; i < res.targets.Length; i++)
								{
									var t = res.targets[i];
									// Minimal: mark killed units for removal and show hp text if present
									if (t != null)
									{
										var victim = GameManager.Instance.GetUnitById(t.unitId);
										if (victim != null)
										{
											if (t.killed || t.dead)
											{
												victim.ShowEphemeralText("Dead");
												Destroy(victim.gameObject);
												GameManager.Instance.UnregisterUnit(t.unitId);
											}
											else if (t.hp > 0)
											{
												victim.ShowEphemeralText($"HP:{t.hp}");
											}
										}
									}
								}
								if (!string.IsNullOrEmpty(envelope.intentId) && IntentManager.Instance != null) IntentManager.Instance.HandleIntentResponse(envelope.intentId);
							}
						}
						catch (System.Exception) { /* ignore */ }
						break;
					default:
						if (verboseNetworkLogging)
						{
							Debug.Log($"{LogTag} Unhandled ServerEvent type={envelope.type}");
						}
						break;
				}
			});
			room.OnMessage<GameEvent>("StateHeartbeat", _ => { /* ignore */ });
			room.OnMessage<UseSkillEvent>("UseSkill", evt => { /* TODO: trigger cast visuals if needed */ });
			room.OnMessage<UseSkillResultEvent>("UseSkillResult", evt => { /* TODO: show impacts/damage */ });
			room.OnMessage<StatusUpdateEvent>("StatusUpdate", evt =>
			{
				try
				{
					var unitId = evt != null && evt.data != null ? evt.data.unitId : null;
					if (!string.IsNullOrEmpty(unitId))
					{
						var unit = GameManager.Instance.GetUnitById(unitId);
						if (unit != null)
						{
							unit.ApplyStatusChanges(evt.data.changes);
						}
					}
				}
				catch (Exception ex)
				{
					Debug.LogWarning($"{LogTag} StatusUpdate handler exception: {ex.Message}");
				}
			});
			room.OnMessage<GameOverEvent>("GameOver", evt => { Debug.Log($"{LogTag} GameOver: reason={evt?.data?.reason} winner={evt?.data?.winnerUserId}"); });
			room.OnMessage<ErrorEvent>("Error", evt =>
			{
				if (evt == null || evt.data == null)
				{
					Debug.LogWarning($"{LogTag} Error (no data)");
				}
				else
				{
					Debug.LogWarning($"{LogTag} Error: code={evt.data.code} msg={evt.data.msg} iid={evt.data.iid} retry={evt.data.retry}");
					if (IntentManager.Instance != null)
					{
						IntentManager.Instance.HandleIntentError(evt);
					}
				}
			});
			room.OnMessage<ValidTargetsEvent>("ValidTargets", evt =>
			{
				int count = evt?.data?.targets != null ? evt.data.targets.Length : 0;
				Debug.Log($"{LogTag} ValidTargets received for unit={evt?.data?.unitId} count={count}");
				OnValidTargets?.Invoke(evt);
			});
=======
			WireRoomHandlers();
>>>>>>> e34af4bd
		}

		public System.Action<ValidTargetsEvent> OnValidTargets;

		public void RequestValidTargets(string unitId, string name = "Move")
		{
			if (room == null) return;
			var req = new RequestValidTargets { unitId = unitId, name = name };
			if (verboseNetworkLogging)
			{
				Debug.Log($"{LogTag} RequestValidTargets unitId={unitId} name={name}");
			}
			room.Send("RequestValidTargets", req);
		}

		public async UniTask SendIntent<TPayload>(IntentEnvelope<TPayload> envelope)
		{
			if (room == null)
			{
				Debug.LogWarning($"{LogTag} Cannot send intent; room is null");
				return;
			}
			try
			{
				if (verboseNetworkLogging)
				{
					string payloadJson = string.Empty;
					try { payloadJson = JsonUtility.ToJson(envelope.payload); } catch { }
					Debug.Log($"{LogTag} SendIntent name={envelope.name} iid={envelope.intentId} matchId={envelope.matchId} userId={envelope.userId} payload={payloadJson}");
				}
				room.Send("Intent", envelope);
			}
			catch (Exception ex)
			{
				Debug.LogWarning($"{LogTag} SendIntent failed: {ex.Message}");
			}
		}

		private void OnDisable()
		{
			CleanupAsync().Forget();
		}

		private void OnDestroy()
		{
			CleanupAsync().Forget();
		}

		private void OnApplicationQuit()
		{
			CleanupAsync().Forget();
		}

		private async UniTask CleanupAsync()
		{
			try
			{
				if (room != null)
				{
					await room.Leave();
					room = null;
				}
				if (colyseusClient != null)
				{
					colyseusClient = null;
				}
			}
			catch (Exception ex)
			{
				Debug.LogWarning($"{LogTag} Cleanup exception: {ex.Message}");
			}
		}

		public async UniTask Disconnect()
		{
			await CleanupAsync();
		}

		public async UniTask Reconnect()
		{
			try
			{
				if (colyseusClient == null || lastReconnectionToken == null)
				{
					Debug.LogWarning($"{LogTag} Cannot reconnect: missing client or reconnection token");
					return;
				}
				room = await colyseusClient.Reconnect<RoomState>(lastReconnectionToken);
				Debug.Log($"{LogTag} Reconnected to room. sessionId='{room.SessionId}'");
				lastRoomId = room.RoomId;
				lastSessionId = room.SessionId;
				lastReconnectionToken = room.ReconnectionToken;
				WireRoomHandlers();
			}
			catch (Exception ex)
			{
				Debug.LogWarning($"{LogTag} Reconnect failed: {ex.Message}");
			}
		}

		private void SetupBoard(BoardData board)
		{
			if (board == null)
			{
				Debug.LogWarning($"{LogTag} SetupBoard called with null board");
				return;
			}
			Debug.Log($"{LogTag} SetupBoard width={board.width} height={board.height} units={(board.units != null ? board.units.Length : 0)}");
			foreach (var unit in GameManager.Instance.GetAllUnits())
			{
				Destroy(unit.gameObject);
			}
			GameManager.Instance.ClearUnits();

			if (board.units == null || board.units.Length == 0)
			{
				Debug.LogWarning($"{LogTag} Board has no units in snapshot");
				return;
			}

			for (int i = 0; i < board.units.Length; i++)
			{
				var unitData = board.units[i];
				var prefab = unitConfig != null ? unitConfig.GetPrefab(unitData.pieceId) : null;
				if (prefab == null)
				{
					Debug.LogWarning($"{LogTag} No prefab mapped for pieceId='{unitData.pieceId}' (unitId='{unitData.unitId}'). Assign in UnitConfig.");
					continue;
				}

				var cell = new Vector2Int(unitData.pos.x, unitData.pos.y);
				Transform slot;
				GameObject instance;
				if (Board.Instance.TryGetSlot(cell, out slot) && slot != null)
				{
					var spawnPos = slot.position;
					instance = Instantiate(prefab, spawnPos, Quaternion.identity);
				}
				else
				{
					var spawnPos = Board.Instance.GetWorldPosition(cell);
					instance = Instantiate(prefab, spawnPos, Quaternion.identity);
					Debug.LogWarning($"{LogTag} Slot not found for {cell}. Using grid fallback.");
				}
				var unit = instance.GetComponent<Unit>();
				unit.SetUnitId(unitData.unitId);
				unit.SetPieceId(unitData.pieceId);
				unit.SetOwnerId(unitData.ownerId);
				unit.SetInitialData(unitData, false);

				// Apply rotation offsets
				var isOwnUnit = string.Equals(unitData.ownerId, AuthManager.Instance.UserId);
				var local = instance.transform.localEulerAngles;
				local.x = isOwnUnit ? spawnRotationOffsetXDeg : -spawnRotationOffsetXDeg;
				local.y = isOwnUnit ? ownUnitYawDeg : enemyUnitYawDeg;
				instance.transform.localEulerAngles = local;

				GameManager.Instance.RegisterUnit(unit, unitData.unitId);
				// Mark occupied
				Board.Instance.SetOccupied(cell, unit);
			}
		}

		private void HandleMove(MoveData moveData)
		{
			var unit = GameManager.Instance.GetUnitById(moveData.unitId);
			if (unit != null)
			{
				// Clear old occupancy
				Board.Instance.ClearOccupied(unit.CurrentPosition, unit);
				unit.MoveTo(new Vector2Int(moveData.to.x, moveData.to.y)).Forget();
				// Mark new occupancy immediately (temporary until server patch confirms)
				Board.Instance.SetOccupied(new Vector2Int(moveData.to.x, moveData.to.y), unit);
			}
			else
			{
				Debug.LogWarning($"Unit not found for move: {moveData.unitId}");
			}
		}

		public void ShowHighlightsForSelection()
		{
			Board.Instance.ShowAvailableHighlights();
		}

		public void HideAllHighlights()
		{
			Board.Instance.HideAllHighlights();
		}

		// Colyseus state sync can be wired here later if needed

		[Serializable]
		private class JoinQueueResponse
		{
			public string roomId;
			public Reservation reservation;
			public string matchId;
			public string endpoint;
			public string wsEndpoint;
		}

		[Serializable]
		private class Reservation
		{
			public string sessionId;
			public string address;
			public string joinToken;
			public string endpoint;
			public string wsEndpoint;
			public string roomId;
			public Room room;
		}

		[Serializable]
		private class Room
		{
			public string id;
			public string roomId;
			public string name;
			public string processId;
		}

		[Serializable]
		private class JoinQueueRequest
		{
			public string region;
			public string mode;
		}

		[Serializable]
		private class CombinedConfig
		{
			public CharacterDef[] characters;
			public Constants constants;
			public string etag;
			public string lastModified;
			public string rulesHash;
		}

		[Serializable]
		private class CharacterDef { }

		[Serializable]
		private class Constants
		{
			public int pregameCountdownTicks;
			public int stateHeartbeatIntervalTicks;
			public int manaUpdateIntervalTicks;
			public int rejoinGraceSeconds;
			public int protocolVersion;
		}

		[Serializable]
		private class StateSnapshot
		{
			public BoardData board;
		}

		[Serializable]
		private class ServerEventEnvelopeRaw
		{
			public string type;
			public string intentId;
			public int serverTick;
			public JObject data;
		}

		private static string BuildWebSocketEndpointFromHttp(string httpUrl)
		{
			try
			{
				var uri = new Uri(httpUrl);
				string scheme = uri.Scheme == Uri.UriSchemeHttps ? "wss" : "ws";
				string host = uri.IsDefaultPort ? uri.Host : $"{uri.Host}:{uri.Port}";
				return $"{scheme}://{host}";
			}
			catch (Exception)
			{
				return string.Empty;
			}
		}
	}
}<|MERGE_RESOLUTION|>--- conflicted
+++ resolved
@@ -10,7 +10,7 @@
 
 namespace ManaGambit
 {
-	public partial class NetworkManager : MonoBehaviour
+	public class NetworkManager : MonoBehaviour
 	{
 		private const string LogTag = "[NetworkManager]";
 		private const string JoinQueuePath = "queue/join";
@@ -243,19 +243,296 @@
 			lastRoomId = room.RoomId;
 			lastSessionId = room.SessionId;
 			lastReconnectionToken = room.ReconnectionToken;
-<<<<<<< HEAD
-			// Log all message types for visibility during bring-up
+			WireRoomHandlers();
+		}
+
+		public System.Action<ValidTargetsEvent> OnValidTargets;
+
+		public void RequestValidTargets(string unitId, string name = "Move")
+		{
+			if (room == null) return;
+			var req = new RequestValidTargets { unitId = unitId, name = name };
+			if (verboseNetworkLogging)
+			{
+				Debug.Log($"{LogTag} RequestValidTargets unitId={unitId} name={name}");
+			}
+			room.Send("RequestValidTargets", req);
+		}
+
+		public async UniTask SendIntent<TPayload>(IntentEnvelope<TPayload> envelope)
+		{
+			if (room == null)
+			{
+				Debug.LogWarning($"{LogTag} Cannot send intent; room is null");
+				return;
+			}
+			try
+			{
+				if (verboseNetworkLogging)
+				{
+					string payloadJson = string.Empty;
+					try { payloadJson = JsonUtility.ToJson(envelope.payload); } catch { }
+					Debug.Log($"{LogTag} SendIntent name={envelope.name} iid={envelope.intentId} matchId={envelope.matchId} userId={envelope.userId} payload={payloadJson}");
+				}
+				room.Send("Intent", envelope);
+			}
+			catch (Exception ex)
+			{
+				Debug.LogWarning($"{LogTag} SendIntent failed: {ex.Message}");
+			}
+		}
+
+		private void OnDisable()
+		{
+			CleanupAsync().Forget();
+		}
+
+		private void OnDestroy()
+		{
+			CleanupAsync().Forget();
+		}
+
+		private void OnApplicationQuit()
+		{
+			CleanupAsync().Forget();
+		}
+
+		private async UniTask CleanupAsync()
+		{
+			try
+			{
+				if (room != null)
+				{
+					await room.Leave();
+					room = null;
+				}
+				if (colyseusClient != null)
+				{
+					colyseusClient = null;
+				}
+			}
+			catch (Exception ex)
+			{
+				Debug.LogWarning($"{LogTag} Cleanup exception: {ex.Message}");
+			}
+		}
+
+		public async UniTask Disconnect()
+		{
+			await CleanupAsync();
+		}
+
+		public async UniTask Reconnect()
+		{
+			try
+			{
+				if (colyseusClient == null || lastReconnectionToken == null)
+				{
+					Debug.LogWarning($"{LogTag} Cannot reconnect: missing client or reconnection token");
+					return;
+				}
+				room = await colyseusClient.Reconnect<RoomState>(lastReconnectionToken);
+				Debug.Log($"{LogTag} Reconnected to room. sessionId='{room.SessionId}'");
+				lastRoomId = room.RoomId;
+				lastSessionId = room.SessionId;
+				lastReconnectionToken = room.ReconnectionToken;
+				WireRoomHandlers();
+			}
+			catch (Exception ex)
+			{
+				Debug.LogWarning($"{LogTag} Reconnect failed: {ex.Message}");
+			}
+		}
+
+		private void SetupBoard(BoardData board)
+		{
+			if (board == null)
+			{
+				Debug.LogWarning($"{LogTag} SetupBoard called with null board");
+				return;
+			}
+			Debug.Log($"{LogTag} SetupBoard width={board.width} height={board.height} units={(board.units != null ? board.units.Length : 0)}");
+			foreach (var unit in GameManager.Instance.GetAllUnits())
+			{
+				Destroy(unit.gameObject);
+			}
+			GameManager.Instance.ClearUnits();
+
+			if (board.units == null || board.units.Length == 0)
+			{
+				Debug.LogWarning($"{LogTag} Board has no units in snapshot");
+				return;
+			}
+
+			for (int i = 0; i < board.units.Length; i++)
+			{
+				var unitData = board.units[i];
+				var prefab = unitConfig != null ? unitConfig.GetPrefab(unitData.pieceId) : null;
+				if (prefab == null)
+				{
+					Debug.LogWarning($"{LogTag} No prefab mapped for pieceId='{unitData.pieceId}' (unitId='{unitData.unitId}'). Assign in UnitConfig.");
+					continue;
+				}
+
+				var cell = new Vector2Int(unitData.pos.x, unitData.pos.y);
+				Transform slot;
+				GameObject instance;
+				if (Board.Instance.TryGetSlot(cell, out slot) && slot != null)
+				{
+					var spawnPos = slot.position;
+					instance = Instantiate(prefab, spawnPos, Quaternion.identity);
+				}
+				else
+				{
+					var spawnPos = Board.Instance.GetWorldPosition(cell);
+					instance = Instantiate(prefab, spawnPos, Quaternion.identity);
+					Debug.LogWarning($"{LogTag} Slot not found for {cell}. Using grid fallback.");
+				}
+				var unit = instance.GetComponent<Unit>();
+				unit.SetUnitId(unitData.unitId);
+				unit.SetPieceId(unitData.pieceId);
+				unit.SetOwnerId(unitData.ownerId);
+				unit.SetInitialData(unitData, false);
+
+				// Apply rotation offsets
+				var isOwnUnit = string.Equals(unitData.ownerId, AuthManager.Instance.UserId);
+				var local = instance.transform.localEulerAngles;
+				local.x = isOwnUnit ? spawnRotationOffsetXDeg : -spawnRotationOffsetXDeg;
+				local.y = isOwnUnit ? ownUnitYawDeg : enemyUnitYawDeg;
+				instance.transform.localEulerAngles = local;
+
+				GameManager.Instance.RegisterUnit(unit, unitData.unitId);
+				// Mark occupied
+				Board.Instance.SetOccupied(cell, unit);
+			}
+		}
+
+		private void HandleMove(MoveData moveData)
+		{
+			var unit = GameManager.Instance.GetUnitById(moveData.unitId);
+			if (unit != null)
+			{
+				// Clear old occupancy
+				Board.Instance.ClearOccupied(unit.CurrentPosition, unit);
+				unit.MoveTo(new Vector2Int(moveData.to.x, moveData.to.y)).Forget();
+				// Mark new occupancy immediately (temporary until server patch confirms)
+				Board.Instance.SetOccupied(new Vector2Int(moveData.to.x, moveData.to.y), unit);
+			}
+			else
+			{
+				Debug.LogWarning($"Unit not found for move: {moveData.unitId}");
+			}
+		}
+
+		public void ShowHighlightsForSelection()
+		{
+			Board.Instance.ShowAvailableHighlights();
+		}
+
+		public void HideAllHighlights()
+		{
+			Board.Instance.HideAllHighlights();
+		}
+
+		// Colyseus state sync can be wired here later if needed
+
+		[Serializable]
+		private class JoinQueueResponse
+		{
+			public string roomId;
+			public Reservation reservation;
+			public string matchId;
+			public string endpoint;
+			public string wsEndpoint;
+		}
+
+		[Serializable]
+		private class Reservation
+		{
+			public string sessionId;
+			public string address;
+			public string joinToken;
+			public string endpoint;
+			public string wsEndpoint;
+			public string roomId;
+			public Room room;
+		}
+
+		[Serializable]
+		private class Room
+		{
+			public string id;
+			public string roomId;
+			public string name;
+			public string processId;
+		}
+
+		[Serializable]
+		private class JoinQueueRequest
+		{
+			public string region;
+			public string mode;
+		}
+
+		[Serializable]
+		private class CombinedConfig
+		{
+			public CharacterDef[] characters;
+			public Constants constants;
+			public string etag;
+			public string lastModified;
+			public string rulesHash;
+		}
+
+		[Serializable]
+		private class CharacterDef { }
+
+		[Serializable]
+		private class Constants
+		{
+			public int pregameCountdownTicks;
+			public int stateHeartbeatIntervalTicks;
+			public int manaUpdateIntervalTicks;
+			public int rejoinGraceSeconds;
+			public int protocolVersion;
+		}
+
+
+
+		private static string BuildWebSocketEndpointFromHttp(string httpUrl)
+		{
+			try
+			{
+				var uri = new Uri(httpUrl);
+				string scheme = uri.Scheme == Uri.UriSchemeHttps ? "wss" : "ws";
+				string host = uri.IsDefaultPort ? uri.Host : $"{uri.Host}:{uri.Port}";
+				return $"{scheme}://{host}";
+			}
+			catch (Exception)
+			{
+				return string.Empty;
+			}
+		}
+
+		private void WireRoomHandlers()
+		{
+			if (room == null)
+			{
+				Debug.LogWarning("[NetworkManager] WireRoomHandlers called with null room");
+				return;
+			}
+
 			room.OnMessage("*", (string type) =>
 			{
 				Debug.Log($"{LogTag} OnMessage '*' type='{type}'");
 			});
-			// Typed handlers per Colyseus C# API
+
 			room.OnMessage<StateSnapshot>("StateSnapshot", snap => { Debug.Log($"{LogTag} StateSnapshot received"); if (snap != null && snap.board != null) SetupBoard(snap.board); });
 			room.OnMessage<GameEvent>("GameStart", evt => { if (evt != null && evt.data != null && evt.data.board != null) SetupBoard(evt.data.board); });
 			room.OnMessage<GameEvent>("GameAboutToStart", evt => { if (evt != null && evt.data != null && evt.data.board != null) SetupBoard(evt.data.board); });
 			room.OnMessage<MoveEvent>("Move", evt => { if (evt != null && evt.data != null) { HandleMove(evt.data); if (!string.IsNullOrEmpty(evt.intentId) && IntentManager.Instance != null) IntentManager.Instance.HandleIntentResponse(evt.intentId); } });
 			room.OnMessage<GameEvent>("ManaUpdate", _ => { /* ignore to avoid warnings for now */ });
-			// Some servers emit generic notifications on 'ServerEvent'; log and ignore
+
 			room.OnMessage<ServerEventEnvelopeRaw>("ServerEvent", envelope =>
 			{
 				if (envelope == null)
@@ -284,7 +561,6 @@
 						}
 						break;
 					case "UseSkill":
-						// Start wind-up visuals on the attacking unit if present
 						try
 						{
 							var use = envelope.data != null ? envelope.data.ToObject<UseSkillData>() : null;
@@ -293,7 +569,6 @@
 								var unit = GameManager.Instance.GetUnitById(use.unitId);
 								if (unit != null)
 								{
-									// Face target cell and enter wind-up state; animation decides visuals
 									unit.Attack(new Vector2Int(use.target?.cell?.x ?? unit.CurrentPosition.x, use.target?.cell?.y ?? unit.CurrentPosition.y));
 								}
 							}
@@ -309,22 +584,14 @@
 								for (int i = 0; i < res.targets.Length; i++)
 								{
 									var t = res.targets[i];
-									// Minimal: mark killed units for removal and show hp text if present
-									if (t != null)
+									if (t != null && t.killed)
 									{
 										var victim = GameManager.Instance.GetUnitById(t.unitId);
 										if (victim != null)
 										{
-											if (t.killed || t.dead)
-											{
-												victim.ShowEphemeralText("Dead");
-												Destroy(victim.gameObject);
-												GameManager.Instance.UnregisterUnit(t.unitId);
-											}
-											else if (t.hp > 0)
-											{
-												victim.ShowEphemeralText($"HP:{t.hp}");
-											}
+											Board.Instance.ClearOccupied(victim.CurrentPosition, victim);
+											UnityEngine.Object.Destroy(victim.gameObject);
+											GameManager.Instance.UnregisterUnit(t.unitId);
 										}
 									}
 								}
@@ -341,6 +608,7 @@
 						break;
 				}
 			});
+
 			room.OnMessage<GameEvent>("StateHeartbeat", _ => { /* ignore */ });
 			room.OnMessage<UseSkillEvent>("UseSkill", evt => { /* TODO: trigger cast visuals if needed */ });
 			room.OnMessage<UseSkillResultEvent>("UseSkillResult", evt => { /* TODO: show impacts/damage */ });
@@ -385,290 +653,6 @@
 				Debug.Log($"{LogTag} ValidTargets received for unit={evt?.data?.unitId} count={count}");
 				OnValidTargets?.Invoke(evt);
 			});
-=======
-			WireRoomHandlers();
->>>>>>> e34af4bd
-		}
-
-		public System.Action<ValidTargetsEvent> OnValidTargets;
-
-		public void RequestValidTargets(string unitId, string name = "Move")
-		{
-			if (room == null) return;
-			var req = new RequestValidTargets { unitId = unitId, name = name };
-			if (verboseNetworkLogging)
-			{
-				Debug.Log($"{LogTag} RequestValidTargets unitId={unitId} name={name}");
-			}
-			room.Send("RequestValidTargets", req);
-		}
-
-		public async UniTask SendIntent<TPayload>(IntentEnvelope<TPayload> envelope)
-		{
-			if (room == null)
-			{
-				Debug.LogWarning($"{LogTag} Cannot send intent; room is null");
-				return;
-			}
-			try
-			{
-				if (verboseNetworkLogging)
-				{
-					string payloadJson = string.Empty;
-					try { payloadJson = JsonUtility.ToJson(envelope.payload); } catch { }
-					Debug.Log($"{LogTag} SendIntent name={envelope.name} iid={envelope.intentId} matchId={envelope.matchId} userId={envelope.userId} payload={payloadJson}");
-				}
-				room.Send("Intent", envelope);
-			}
-			catch (Exception ex)
-			{
-				Debug.LogWarning($"{LogTag} SendIntent failed: {ex.Message}");
-			}
-		}
-
-		private void OnDisable()
-		{
-			CleanupAsync().Forget();
-		}
-
-		private void OnDestroy()
-		{
-			CleanupAsync().Forget();
-		}
-
-		private void OnApplicationQuit()
-		{
-			CleanupAsync().Forget();
-		}
-
-		private async UniTask CleanupAsync()
-		{
-			try
-			{
-				if (room != null)
-				{
-					await room.Leave();
-					room = null;
-				}
-				if (colyseusClient != null)
-				{
-					colyseusClient = null;
-				}
-			}
-			catch (Exception ex)
-			{
-				Debug.LogWarning($"{LogTag} Cleanup exception: {ex.Message}");
-			}
-		}
-
-		public async UniTask Disconnect()
-		{
-			await CleanupAsync();
-		}
-
-		public async UniTask Reconnect()
-		{
-			try
-			{
-				if (colyseusClient == null || lastReconnectionToken == null)
-				{
-					Debug.LogWarning($"{LogTag} Cannot reconnect: missing client or reconnection token");
-					return;
-				}
-				room = await colyseusClient.Reconnect<RoomState>(lastReconnectionToken);
-				Debug.Log($"{LogTag} Reconnected to room. sessionId='{room.SessionId}'");
-				lastRoomId = room.RoomId;
-				lastSessionId = room.SessionId;
-				lastReconnectionToken = room.ReconnectionToken;
-				WireRoomHandlers();
-			}
-			catch (Exception ex)
-			{
-				Debug.LogWarning($"{LogTag} Reconnect failed: {ex.Message}");
-			}
-		}
-
-		private void SetupBoard(BoardData board)
-		{
-			if (board == null)
-			{
-				Debug.LogWarning($"{LogTag} SetupBoard called with null board");
-				return;
-			}
-			Debug.Log($"{LogTag} SetupBoard width={board.width} height={board.height} units={(board.units != null ? board.units.Length : 0)}");
-			foreach (var unit in GameManager.Instance.GetAllUnits())
-			{
-				Destroy(unit.gameObject);
-			}
-			GameManager.Instance.ClearUnits();
-
-			if (board.units == null || board.units.Length == 0)
-			{
-				Debug.LogWarning($"{LogTag} Board has no units in snapshot");
-				return;
-			}
-
-			for (int i = 0; i < board.units.Length; i++)
-			{
-				var unitData = board.units[i];
-				var prefab = unitConfig != null ? unitConfig.GetPrefab(unitData.pieceId) : null;
-				if (prefab == null)
-				{
-					Debug.LogWarning($"{LogTag} No prefab mapped for pieceId='{unitData.pieceId}' (unitId='{unitData.unitId}'). Assign in UnitConfig.");
-					continue;
-				}
-
-				var cell = new Vector2Int(unitData.pos.x, unitData.pos.y);
-				Transform slot;
-				GameObject instance;
-				if (Board.Instance.TryGetSlot(cell, out slot) && slot != null)
-				{
-					var spawnPos = slot.position;
-					instance = Instantiate(prefab, spawnPos, Quaternion.identity);
-				}
-				else
-				{
-					var spawnPos = Board.Instance.GetWorldPosition(cell);
-					instance = Instantiate(prefab, spawnPos, Quaternion.identity);
-					Debug.LogWarning($"{LogTag} Slot not found for {cell}. Using grid fallback.");
-				}
-				var unit = instance.GetComponent<Unit>();
-				unit.SetUnitId(unitData.unitId);
-				unit.SetPieceId(unitData.pieceId);
-				unit.SetOwnerId(unitData.ownerId);
-				unit.SetInitialData(unitData, false);
-
-				// Apply rotation offsets
-				var isOwnUnit = string.Equals(unitData.ownerId, AuthManager.Instance.UserId);
-				var local = instance.transform.localEulerAngles;
-				local.x = isOwnUnit ? spawnRotationOffsetXDeg : -spawnRotationOffsetXDeg;
-				local.y = isOwnUnit ? ownUnitYawDeg : enemyUnitYawDeg;
-				instance.transform.localEulerAngles = local;
-
-				GameManager.Instance.RegisterUnit(unit, unitData.unitId);
-				// Mark occupied
-				Board.Instance.SetOccupied(cell, unit);
-			}
-		}
-
-		private void HandleMove(MoveData moveData)
-		{
-			var unit = GameManager.Instance.GetUnitById(moveData.unitId);
-			if (unit != null)
-			{
-				// Clear old occupancy
-				Board.Instance.ClearOccupied(unit.CurrentPosition, unit);
-				unit.MoveTo(new Vector2Int(moveData.to.x, moveData.to.y)).Forget();
-				// Mark new occupancy immediately (temporary until server patch confirms)
-				Board.Instance.SetOccupied(new Vector2Int(moveData.to.x, moveData.to.y), unit);
-			}
-			else
-			{
-				Debug.LogWarning($"Unit not found for move: {moveData.unitId}");
-			}
-		}
-
-		public void ShowHighlightsForSelection()
-		{
-			Board.Instance.ShowAvailableHighlights();
-		}
-
-		public void HideAllHighlights()
-		{
-			Board.Instance.HideAllHighlights();
-		}
-
-		// Colyseus state sync can be wired here later if needed
-
-		[Serializable]
-		private class JoinQueueResponse
-		{
-			public string roomId;
-			public Reservation reservation;
-			public string matchId;
-			public string endpoint;
-			public string wsEndpoint;
-		}
-
-		[Serializable]
-		private class Reservation
-		{
-			public string sessionId;
-			public string address;
-			public string joinToken;
-			public string endpoint;
-			public string wsEndpoint;
-			public string roomId;
-			public Room room;
-		}
-
-		[Serializable]
-		private class Room
-		{
-			public string id;
-			public string roomId;
-			public string name;
-			public string processId;
-		}
-
-		[Serializable]
-		private class JoinQueueRequest
-		{
-			public string region;
-			public string mode;
-		}
-
-		[Serializable]
-		private class CombinedConfig
-		{
-			public CharacterDef[] characters;
-			public Constants constants;
-			public string etag;
-			public string lastModified;
-			public string rulesHash;
-		}
-
-		[Serializable]
-		private class CharacterDef { }
-
-		[Serializable]
-		private class Constants
-		{
-			public int pregameCountdownTicks;
-			public int stateHeartbeatIntervalTicks;
-			public int manaUpdateIntervalTicks;
-			public int rejoinGraceSeconds;
-			public int protocolVersion;
-		}
-
-		[Serializable]
-		private class StateSnapshot
-		{
-			public BoardData board;
-		}
-
-		[Serializable]
-		private class ServerEventEnvelopeRaw
-		{
-			public string type;
-			public string intentId;
-			public int serverTick;
-			public JObject data;
-		}
-
-		private static string BuildWebSocketEndpointFromHttp(string httpUrl)
-		{
-			try
-			{
-				var uri = new Uri(httpUrl);
-				string scheme = uri.Scheme == Uri.UriSchemeHttps ? "wss" : "ws";
-				string host = uri.IsDefaultPort ? uri.Host : $"{uri.Host}:{uri.Port}";
-				return $"{scheme}://{host}";
-			}
-			catch (Exception)
-			{
-				return string.Empty;
-			}
 		}
 	}
 }